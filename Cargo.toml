[package]
name = "ocl"
version = "0.12.0"
authors = ["Nick Sanders <cogciprocate@gmail.com>"]
description = "OpenCL bindings and interfaces for Rust."
documentation = "http://doc.cogciprocate.com/ocl/ocl/index.html"
homepage = "https://github.com/cogciprocate/ocl"
repository = "https://github.com/cogciprocate/ocl"
readme = "README.md"
keywords = ["opencl", "gpu", "gpgpu"]
license = "MIT/Apache-2.0"
exclude = ["target/*", "*.png", "bak/*"]
# categories = ["asynchronous", "concurrency", "science"]

[features]
kernel_debug_print = []
kernel_debug_sleep = []

# Useful on platforms (such as PoCL) that have trouble with fill. Creates a
# temporary zeroed `Vec` in host memory during creation and writes zeros from
# there instead of calling `clEnqueueFillBuffer`:
buffer_no_fill = []

# Use exclusively polling instead of OpenCL callbacks for task unparking.
disable_event_callbacks = []

default = []


[dependencies]
ocl-core = "0.3"
num = "0.1"
libc = "0.2"
enum_primitive = "0.1"
bitflags = "0.7"
futures = "0.1"

[replace]
<<<<<<< HEAD
# "ocl-core:0.3.2" = { git = "https://github.com/cogciprocate/ocl-core", branch = "futures" }
# "ocl-core:0.3.2" = { git = "https://github.com/cogciprocate/ocl-core", branch = "futures" }
"ocl-core:0.3.2" = { path = "/home/nick/src/github.com/cogciprocate/ocl-core" }
# "ocl-core:0.3.2" = { path = "/home/nick/src/github.com/cogciprocate/ocl-core" }
=======
"cl-sys:0.2.1" = { git = "https://github.com/cogciprocate/cl-sys" }
"ocl-core:0.3.2" = { git = "https://github.com/cogciprocate/ocl-core" }
>>>>>>> 0c830421

[dev-dependencies]
find_folder = "0.3"
colorify = "0.2"
time = "0.1"
rand = "0.3"
chrono = "0.2"
futures = "0.1"
futures-cpupool = "0.1"
tokio-timer = { git = "https://github.com/tokio-rs/tokio-timer" }<|MERGE_RESOLUTION|>--- conflicted
+++ resolved
@@ -36,15 +36,8 @@
 futures = "0.1"
 
 [replace]
-<<<<<<< HEAD
-# "ocl-core:0.3.2" = { git = "https://github.com/cogciprocate/ocl-core", branch = "futures" }
-# "ocl-core:0.3.2" = { git = "https://github.com/cogciprocate/ocl-core", branch = "futures" }
-"ocl-core:0.3.2" = { path = "/home/nick/src/github.com/cogciprocate/ocl-core" }
-# "ocl-core:0.3.2" = { path = "/home/nick/src/github.com/cogciprocate/ocl-core" }
-=======
 "cl-sys:0.2.1" = { git = "https://github.com/cogciprocate/cl-sys" }
 "ocl-core:0.3.2" = { git = "https://github.com/cogciprocate/ocl-core" }
->>>>>>> 0c830421
 
 [dev-dependencies]
 find_folder = "0.3"
