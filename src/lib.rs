//! # [![](http://meritbadge.herokuapp.com/ocl)](https://crates.io/crates/ocl) | [GitHub](https://github.com/cogciprocate/ocl)
//!
//! Rust implementation of OpenCL&trade;.
//!
//! This documentation is occasionally built from development branches and may
//! differ slightly from what is on crates.io and the master branch.
//!
//! The pages within are very much a work in progress, as is the library
//! itself. Please help by filing an
//! [issue](https://github.com/cogciprocate/ocl/issues) about unclear and/or
//! incomplete documentation and it will be addressed.
//!
//! An explanation/tutorial of how dimensions and sizes of buffers and work
//! queues are used will be coming as soon. Until then please see the
//! [examples].
//!
//!
//! ## Low Level Interfaces
//!
//! For lower level interfaces and to use OpenCL features that have not yet
//! been implemented on the top-level interface types, see the [`core`] and
//! [`cl_h`] modules.
//!
//!
//! ## Help Wanted
//!
//! Please help complete any functionality you may need by filing an
//! [issue] or creating a [pull request](https://github.com/cogciprocate/ocl/pulls).
//!
//! <br/>
//! *“OpenCL and the OpenCL logo are trademarks of Apple Inc. used by permission by Khronos.”*

//!
//! [issue]: https://github.com/cogciprocate/ocl/issues
//! [`core`]: /ocl/ocl/core/index.html
//! [`cl_h`]: /ocl/ocl/cl_h/index.html
//! [`Result`]: /ocl/ocl/type.Result.html
//! [examples]: https://github.com/cogciprocate/ocl/tree/master/examples

// #![warn(missing_docs)]
// #![feature(zero_one)]
// #![feature(question_mark)]
// #![feature(stmt_expr_attributes)]

#[macro_use] extern crate enum_primitive;
#[macro_use] extern crate bitflags;
extern crate libc;
extern crate num;
extern crate rand;

pub mod util;
#[cfg(test)] mod tests;
mod standard;
mod error;
pub mod core;
pub mod cl_h;
pub mod ffi;

pub use standard::{Platform, Device, Context, Program, Queue, Kernel, Buffer, Image, Event,
    EventList, Sampler, SpatialDims, ProQue};
pub use self::error::{Error, Result};

pub mod aliases {
    //! Type aliases and structs meant to mirror those available within a
    //! kernel.
    //!
    //! Vector type fields can be accessed using .0, .1, .2 ... etc.

    pub use cl_h::{cl_char, cl_uchar, cl_short, cl_ushort, cl_int, cl_uint, cl_long, cl_ulong,
        cl_half, cl_float, cl_double, cl_bool, cl_bitfield};

    pub use core::{ClChar2, ClChar3, ClChar4, ClChar8, ClChar16,
        ClUchar2, ClUchar3, ClUchar4, ClUchar8, ClUchar16,
        ClShort2, ClShort3, ClShort4, ClShort8, ClShort16,
        ClUshort2, ClUshort3, ClUshort4, ClUshort8, ClUshort16,
        ClInt2, ClInt3, ClInt4, ClInt8, ClInt16,
        ClUint2, ClUint3, ClUint4, ClUint8, ClUint16,
        ClLong1, ClLong2, ClLong3, ClLong4, ClLong8, ClLong16,
        ClUlong1, ClUlong2, ClUlong3, ClUlong4, ClUlong8, ClUlong16,
        ClFloat2, ClFloat3, ClFloat4, ClFloat8, ClFloat16,
        ClDouble2, ClDouble3, ClDouble4, ClDouble8, ClDouble16};

    pub use ffi::{ ClGlUint, ClGlint, ClGlEnum };
}

pub mod traits {
    //! Commonly used traits.

    pub use standard::{WorkDims, MemLen};
    pub use core::{OclPrm, OclScl, OclVec};
}

pub mod builders {
    //! Builders and associated settings-related types.

    pub use standard::{ContextBuilder, BuildOpt, ProgramBuilder, ImageBuilder, ProQueBuilder,
        DeviceSpecifier, BufferCmd, BufferCmdKind, BufferCmdDataShape,
        ImageCmd, ImageCmdKind, KernelCmd};
    pub use core::{ImageFormat, ImageDescriptor, ContextProperties};
    // #[cfg(not(release))] pub use standard::BufferTest;
}

pub mod flags {
    //! Bitflags for various parameter types.

    pub use core::{
        // cl_device_type - bitfield
        DeviceType, DEVICE_TYPE_DEFAULT, DEVICE_TYPE_CPU, DEVICE_TYPE_GPU, DEVICE_TYPE_ACCELERATOR,
            DEVICE_TYPE_CUSTOM, DEVICE_TYPE_ALL,
        // cl_device_fp_config - bitfield
        DeviceFpConfig, FP_DENORM, FP_INF_NAN, FP_ROUND_TO_NEAREST, FP_ROUND_TO_ZERO,
            FP_ROUND_TO_INF, FP_FMA, FP_SOFT_FLOAT, FP_CORRECTLY_ROUNDED_DIVIDE_SQRT,
        // cl_device_exec_capabilities - bitfield
        DeviceExecCapabilities, EXEC_KERNEL, EXEC_NATIVE_KERNEL,
        // cl_command_queue_properties - bitfield
        CommandQueueProperties, QUEUE_OUT_OF_ORDER_EXEC_MODE_ENABLE, QUEUE_PROFILING_ENABLE,
        // cl_device_affinity_domain
        DeviceAffinityDomain, DEVICE_AFFINITY_DOMAIN_NUMA, DEVICE_AFFINITY_DOMAIN_L4_CACHE,
            DEVICE_AFFINITY_DOMAIN_L3_CACHE, DEVICE_AFFINITY_DOMAIN_L2_CACHE,
            DEVICE_AFFINITY_DOMAIN_L1_CACHE, DEVICE_AFFINITY_DOMAIN_NEXT_PARTITIONABLE,
        // cl_mem_flags - bitfield
        MemFlags, MEM_READ_WRITE, MEM_WRITE_ONLY, MEM_READ_ONLY, MEM_USE_HOST_PTR,
            MEM_ALLOC_HOST_PTR, MEM_COPY_HOST_PTR, MEM_HOST_WRITE_ONLY, MEM_HOST_READ_ONLY,
            MEM_HOST_NO_ACCESS,
        // cl_mem_migration_flags - bitfield
        MemMigrationFlags, MIGRATE_MEM_OBJECT_HOST, MIGRATE_MEM_OBJECT_CONTENT_UNDEFINED,
        // cl_map_flags - bitfield
        MapFlags, MAP_READ, MAP_WRITE, MAP_WRITE_INVALIDATE_REGION,
        // cl_program_binary_type
        ProgramBinaryType, PROGRAM_BINARY_TYPE_NONE, PROGRAM_BINARY_TYPE_COMPILED_OBJECT,
            PROGRAM_BINARY_TYPE_LIBRARY, PROGRAM_BINARY_TYPE_EXECUTABLE,
        // cl_kernel_arg_type_qualifer
        KernelArgTypeQualifier, KERNEL_ARG_TYPE_NONE, KERNEL_ARG_TYPE_CONST,
            KERNEL_ARG_TYPE_RESTRICT, KERNEL_ARG_TYPE_VOLATILE,
    };
}

pub mod enums {
<<<<<<< HEAD
	//! Enumerators for settings and information requests.

	pub use standard::{DeviceSpecifier, BufferCmdKind, BufferCmdDataShape};

	// API enums.
	pub use core::{ImageChannelOrder, ImageChannelDataType, Cbool, Polling, PlatformInfo,
		DeviceInfo, DeviceMemCacheType, DeviceLocalMemType, ContextInfo,
		ContextInfoOrPropertiesPointerType, PartitionProperty, CommandQueueInfo, ChannelType, 
		MemObjectType, MemInfo, ImageInfo, AddressingMode, FilterMode, SamplerInfo, ProgramInfo,
		ProgramBuildInfo, ProgramBuildStatus, KernelInfo, KernelArgInfo, KernelArgAddressQualifier,
		KernelArgAccessQualifier, KernelWorkGroupInfo, EventInfo, CommandType, 
		CommandExecutionStatus, BufferCreateType, ProfilingInfo};

	// Custom enums.
	pub use core::{KernelArg, ContextProperty, PlatformInfoResult, DeviceInfoResult, 
		ContextInfoResult, CommandQueueInfoResult, MemInfoResult, ImageInfoResult, 
		SamplerInfoResult, ProgramInfoResult, ProgramBuildInfoResult, KernelInfoResult, 
		KernelArgInfoResult, KernelWorkGroupInfoResult, EventInfoResult, ProfilingInfoResult};

	// Error status.
	pub use cl_h::Status;
=======
    //! Enumerators for settings and information requests.

    pub use standard::{DeviceSpecifier, BufferCmdKind, BufferCmdDataShape};

    // API enums.
    pub use core::{ImageChannelOrder, ImageChannelDataType, Cbool, Polling, PlatformInfo,
        DeviceInfo, DeviceMemCacheType, DeviceLocalMemType, ContextInfo,
        ContextInfoOrPropertiesPointerType, PartitionProperty, CommandQueueInfo, ChannelType,
        MemObjectType, MemInfo, ImageInfo, AddressingMode, FilterMode, SamplerInfo, ProgramInfo,
        ProgramBuildInfo, BuildStatus, KernelInfo, KernelArgInfo, KernelArgAddressQualifier,
        KernelArgAccessQualifier, KernelWorkGroupInfo, EventInfo, CommandType,
        CommandExecutionStatus, BufferCreateType, ProfilingInfo};

    // Custom enums.
    pub use core::{KernelArg, ContextProperty, PlatformInfoResult, DeviceInfoResult,
        ContextInfoResult, CommandQueueInfoResult, MemInfoResult, ImageInfoResult,
        SamplerInfoResult, ProgramInfoResult, ProgramBuildInfoResult, KernelInfoResult,
        KernelArgInfoResult, KernelWorkGroupInfoResult, EventInfoResult, ProfilingInfoResult};

    // Error status.
    pub use cl_h::Status;
>>>>>>> e67a814b
}<|MERGE_RESOLUTION|>--- conflicted
+++ resolved
@@ -136,29 +136,6 @@
 }
 
 pub mod enums {
-<<<<<<< HEAD
-	//! Enumerators for settings and information requests.
-
-	pub use standard::{DeviceSpecifier, BufferCmdKind, BufferCmdDataShape};
-
-	// API enums.
-	pub use core::{ImageChannelOrder, ImageChannelDataType, Cbool, Polling, PlatformInfo,
-		DeviceInfo, DeviceMemCacheType, DeviceLocalMemType, ContextInfo,
-		ContextInfoOrPropertiesPointerType, PartitionProperty, CommandQueueInfo, ChannelType, 
-		MemObjectType, MemInfo, ImageInfo, AddressingMode, FilterMode, SamplerInfo, ProgramInfo,
-		ProgramBuildInfo, ProgramBuildStatus, KernelInfo, KernelArgInfo, KernelArgAddressQualifier,
-		KernelArgAccessQualifier, KernelWorkGroupInfo, EventInfo, CommandType, 
-		CommandExecutionStatus, BufferCreateType, ProfilingInfo};
-
-	// Custom enums.
-	pub use core::{KernelArg, ContextProperty, PlatformInfoResult, DeviceInfoResult, 
-		ContextInfoResult, CommandQueueInfoResult, MemInfoResult, ImageInfoResult, 
-		SamplerInfoResult, ProgramInfoResult, ProgramBuildInfoResult, KernelInfoResult, 
-		KernelArgInfoResult, KernelWorkGroupInfoResult, EventInfoResult, ProfilingInfoResult};
-
-	// Error status.
-	pub use cl_h::Status;
-=======
     //! Enumerators for settings and information requests.
 
     pub use standard::{DeviceSpecifier, BufferCmdKind, BufferCmdDataShape};
@@ -180,5 +157,4 @@
 
     // Error status.
     pub use cl_h::Status;
->>>>>>> e67a814b
 }